--- conflicted
+++ resolved
@@ -35,12 +35,8 @@
 [dependencies]
 rand = { version = "0.8.5", optional = true, default-features = false}
 serde = { version = "1.0.145", optional = true, default-features = false }
-<<<<<<< HEAD
-sqlx = { version = "0.6.2", optional = true, default-features = false, features = [ "macros" ] }
+sqlx = { version = "0.7.1", optional = true, default-features = false, features = [ "macros" ] }
 base64id-derive = { version = "0.3.1", optional = true, path = "base64id-derive" }
-=======
-sqlx = { version = "0.7.1", optional = true, default-features = false, features = [ "macros" ] }
->>>>>>> 630011bc
 
 [dev-dependencies]
 criterion = { version = "0.3.6", features = [ "html_reports" ] }
